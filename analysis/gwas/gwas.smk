--- conflicted
+++ resolved
@@ -29,15 +29,7 @@
 
 rule all:
     input:
-        #         expand(
-        # "results/gwas_output/regenie/{project_name}_{sex}_{format}_{pheno}.regenie.gz",
-        # project_name=config["project_name"],
-        # sex=["Male", "Female"],
-        # pheno=["MeanCO", "VarCO", "RandPheno"],
-        # format="regenie",
-        # ),
-        expand(
-<<<<<<< HEAD
+        expand(
             "results/gwas_output/plink2/clumped/{project_name}_{sex}_{format}.{pheno}.clumps",
             format="plink2",
             project_name=config["project_name"],
@@ -51,13 +43,20 @@
                 "TelomereDist",
                 "HotspotOccupancy",
             ],
-=======
-            "results/gwas_output/plink2/{project_name}_{sex}_{format}.{pheno}.glm.linear",
+        ),
+        expand(
+            "results/phenotypes/{project_name}.{format}.pheno",
+            project_name=config["project_name"],
             format="plink2",
-            project_name=config["project_name"],
-            sex=["Male", "Female"],
-            pheno=["MeanCO", "VarCO", "RandPheno"],
->>>>>>> c7095ab8
+        ),
+        expand(
+            "results/pgen_input/{project_name}.pgen",
+            project_name=config["project_name"],
+        ),
+        expand(
+            "results/covariates/{project_name}.covars.{format}.txt",
+            project_name=config["project_name"],
+            format="plink2",
         ),
         expand(
             "results/phenotypes/{project_name}.{format}.pheno",
@@ -419,7 +418,6 @@
     params:
         outfix=lambda wildcards: f"results/gwas_output/{wildcards.format}/{wildcards.project_name}_{wildcards.sex}_{wildcards.format}",
     shell:
-<<<<<<< HEAD
         "plink2 --pgen {input.pgen} --psam {input.psam} --pvar {input.pvar}  --pheno {input.pheno} --covar {input.covar} --threads {threads} --memory 9000 --quantile-normalize --glm hide-covar --remove {input.sex_exclusion} --out {params.outfix}"
 
 
@@ -442,7 +440,4 @@
         outfix=lambda wildcards: f"results/gwas_output/{wildcards.format}/clumped/{wildcards.project_name}_{wildcards.sex}_{wildcards.format}.{wildcards.pheno}",
         pval=1e-6,
     shell:
-        "plink2 --pgen {input.pgen} --psam {input.psam} --pvar {input.pvar} --threads {threads} --clump-unphased --clump {input.gwas_results} --remove {input.sex_exclusion} --clump-p1 {params.pval} --out {params.outfix}"
-=======
-        "plink2 --pgen {input.pgen} --psam {input.psam} --pvar {input.pvar}  --pheno {input.pheno} --covar {input.covar} --threads {threads} --memory 9000 --quantile-normalize --glm hide-covar --remove {input.sex_exclusion} --out {params.outfix}"
->>>>>>> c7095ab8
+        "plink2 --pgen {input.pgen} --psam {input.psam} --pvar {input.pvar} --threads {threads} --clump-unphased --clump {input.gwas_results} --remove {input.sex_exclusion} --clump-p1 {params.pval} --out {params.outfix}"