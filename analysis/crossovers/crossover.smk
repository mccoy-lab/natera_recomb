--- conflicted
+++ resolved
@@ -16,9 +16,9 @@
 vcf_dict = {}
 chroms = [f"chr{i}" for i in range(1, 23)]
 for i, c in enumerate(range(1, 23)):
-    vcf_dict[
-        chroms[i]
-    ] = f"/data/rmccoy22/natera_spectrum/genotypes/opticall_parents_100423/genotypes/eagle_phased_hg38/natera_parents.b38.chr{c}.vcf.gz"
+    vcf_dict[chroms[i]] = (
+        f"/data/rmccoy22/natera_spectrum/genotypes/opticall_parents_100423/genotypes/eagle_phased_hg38/natera_parents.b38.chr{c}.vcf.gz"
+    )
 
 # Read in the aggregate metadata file
 meta_df = pd.read_csv(metadata_file)
@@ -112,7 +112,6 @@
                 )
 
 
-
 # ------- Rules Section ------- #
 localrules:
     all,
@@ -228,24 +227,7 @@
         res.append(f"{base_path}/{mother_id}+{father_id}/{c}.hmm_model.pkl.gz")
     return res
 
-<<<<<<< HEAD
-
-def define_triplets_hmm(
-    mother_id,
-    father_id,
-    trio_file="results/natera_inference/valid_trios.triplets.txt",
-    base_path="/home/abiddan1/scratch16/natera_aneuploidy/analysis/aneuploidy/results/natera_inference",
-):
-    trio_df = pd.read_csv(trio_file, sep="\t")
-    filt_df = trio_df[(trio_df.mother == mother_id) & (trio_df.father == father_id)]
-    res = []
-    for c in filt_df.child.values:
-        res.append(f"{base_path}/{mother_id}+{father_id}/{c}.hmm_model.pkl.gz")
-    return res
-
-
-=======
->>>>>>> 5d15a0df
+
 rule est_params_euploid_chrom_trio:
     """Estimate crossover events for euploid chromosomes in trio datasets."""
     input:
@@ -283,11 +265,7 @@
         chroms=chroms,
         use_prev_params=True,
         ppThresh=0.90,
-<<<<<<< HEAD
         phaseCorrect=True,
-=======
-        phaseCorrect=False,
->>>>>>> 5d15a0df
     resources:
         time="1:00:00",
         mem_mb="10G",
