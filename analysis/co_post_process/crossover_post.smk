#!python3
import numpy as np
import pandas as pd
import polars as pl

import pickle, gzip
from tqdm import tqdm
from pathlib import Path
from io import StringIO


configfile: "config.yaml"


chroms = [f"chr{i}" for i in range(1, 23)]


rule all:
    input:
        expand(
            "results/{name}.crossover_filt.{recmap}.merged.meta.tsv.gz",
            name=config["crossover_data"].keys(),
            recmap=config["recomb_maps"].keys(),
        ),
        # expand(
        #     "results/statistical_models/{name}.{recmap}.aneuploidy_effect_per_chrom.mean.tsv",
        #     name=config["crossover_data"].keys(),
        #     recmap=config["recomb_maps"].keys(),
        # ),


# ---------------- Analysis 1a. Conduct preprocessing analyses. -------- #
rule filter_co_dataset:
    """Filter a crossover dataset according to the primary criteria."""
    input:
        crossover_data=lambda wildcards: config["crossover_data"][wildcards.name][
            "crossover_calls"
        ],
    output:
        co_filt_data="results/{name}.crossover_filt.tsv.gz",
<<<<<<< HEAD
    params:
        qual_thresh=0.95,
=======
        co_raw_data="results/{name}.crossover_raw.tsv.gz",
    params:
        qual_thresh=lambda wildcards: config["crossover_data"][wildcards.name][
            "qual_thresh"
        ],
>>>>>>> 5d15a0df
    run:
        co_df = pl.read_csv(input.crossover_data, separator="\t")
        co_df = co_df.with_columns(
            pl.concat_str(
                [
                    pl.col("mother"),
                    pl.col("father"),
                    pl.col("child"),
                ],
                separator="+",
            ).alias("uid"),
        )
        co_df = co_df.with_columns(
            ((pl.col("min_pos_qual") + pl.col("max_pos_qual")) / 2).alias("qual_score"),
            (pl.col("nsib_support") / (pl.col("nsibs") - 1)).alias("frac_siblings"),
            pl.struct("uid", "chrom", "crossover_sex", "min_pos", "max_pos")
            .is_first_distinct()
            .alias("valid_co"),
        )
        valid_co_df = co_df.filter(
            pl.col("valid_co") & (pl.col("qual_score") > params.qual_thresh)
        )
        with gzip.open(output.co_filt_data, "wb") as f:
            valid_co_df.write_csv(f, separator="\t")
<<<<<<< HEAD
=======
        with gzip.open(output.co_raw_data, "wb") as fp:
            co_df.write_csv(fp, separator="\t")
>>>>>>> 5d15a0df


rule isolate_euploid_crossovers:
    """Isolate only the euploid chromosomes."""
    input:
        aneuploidy_tsv=config["aneuploidy_data"],
        co_filt_tsv="results/{name}.crossover_filt.tsv.gz",
    output:
        co_euploid_filt_tsv="results/{name}.crossover_filt.euploid_only.tsv.gz",
        co_aneuploid_filt_tsv="results/{name}.crossover_filt.aneuploid_only.tsv.gz",
        co_full_filt_tsv="results/{name}.crossover_filt.raw.tsv.gz",
    params:
        ppThresh=0.90,
    script:
        "scripts/isolate_euploids.py"


rule interpolate_co_locations:
    """Interpolate the locations of crossovers from crossover specific maps."""
    input:
        co_map="results/{name}.crossover_filt.{ploid}_only.tsv.gz",
        recmap=lambda wildcards: config["recomb_maps"][wildcards.recmap],
    output:
        co_map_interp="results/{name}.crossover_filt.{recmap}.{ploid}_only.tsv.gz",
    script:
        "scripts/interp_recmap.py"

        
rule intersect_w_metadata:
    """Intersect the crossover data with the resulting metadata."""
    input:
        co_map_interp_tsv="results/{name}.crossover_filt.{recmap}.{ploid}_only.tsv.gz",
        meta_csv=config["metadata"],
    wildcard_constraints:
        ploid="euploid|aneuploid",
    output:
        co_meta_map_tsv="results/{name}.crossover_filt.{recmap}.{ploid}_only.meta.tsv.gz",
    run:
        import pandas as pd

        meta_df = pd.read_csv(input.meta_csv)
        meta_df["egg_donor_bool"] = meta_df.egg_donor == "yes"
        meta_df["sperm_donor_bool"] = meta_df.sperm_donor == "yes"
        co_df = pd.read_csv(input.co_map_interp_tsv, sep="\t")
        # Only get the mother data ...
        meta_mother_df = (
            meta_df[meta_df.family_position == "mother"][
                [
                    "array",
                    "patient_age",
                    "partner_age",
                    "egg_donor_bool",
                    "sperm_donor_bool",
                    "year",
                ]
            ]
            .groupby("array")
            .agg("median")
            .reset_index()
        )
        meta_mother_df.rename(
            columns={
                "array": "mother",
                "egg_donor_bool": "egg_donor",
                "sperm_donor_bool": "sperm_donor",
            },
            inplace=True,
        )
        merged_meta_valid_co_df = co_df.merge(meta_mother_df, how="left")
        merged_meta_valid_co_df.to_csv(output.co_meta_map_tsv, index=None, sep="\t")


rule merge_euploid_aneuploid:
    input:
        euploid_tsv="results/{name}.crossover_filt.{recmap}.euploid_only.meta.tsv.gz",
        aneuploid_tsv="results/{name}.crossover_filt.{recmap}.aneuploid_only.meta.tsv.gz",
    output:
        merged_tsv="results/{name}.crossover_filt.{recmap}.merged.meta.tsv.gz",
    run:
        euploid_df = pd.read_csv(input.euploid_tsv, sep="\t")
        aneuploid_df = pd.read_csv(input.aneuploid_tsv, sep="\t")
        merged_df = pd.concat([euploid_df, aneuploid_df])
        merged_df.to_csv(output.merged_tsv, sep="\t", index=None)


<<<<<<< HEAD
=======
rule intersect_w_metadata:
    """Intersect the crossover data with the resulting metadata."""
    input:
        co_map_interp_tsv="results/{name}.crossover_filt.{recmap}.{ploid}_only.tsv.gz",
        meta_csv=config["metadata"],
    wildcard_constraints:
        ploid="euploid|aneuploid",
    output:
        co_meta_map_tsv="results/{name}.crossover_filt.{recmap}.{ploid}_only.meta.tsv.gz",
    run:
        import pandas as pd

        meta_df = pd.read_csv(input.meta_csv)
        meta_df["egg_donor_bool"] = meta_df.egg_donor == "yes"
        meta_df["sperm_donor_bool"] = meta_df.sperm_donor == "yes"
        co_df = pd.read_csv(input.co_map_interp_tsv, sep="\t")
        # Only get the mother data ...
        meta_mother_df = (
            meta_df[meta_df.family_position == "mother"][
                [
                    "array",
                    "patient_age",
                    "partner_age",
                    "egg_donor_bool",
                    "sperm_donor_bool",
                    "year",
                ]
            ]
            .groupby("array")
            .agg("median")
            .reset_index()
        )
        meta_mother_df.rename(
            columns={
                "array": "mother",
                "egg_donor_bool": "egg_donor",
                "sperm_donor_bool": "sperm_donor",
            },
            inplace=True,
        )
        merged_meta_valid_co_df = co_df.merge(meta_mother_df, how="left")
        merged_meta_valid_co_df.to_csv(output.co_meta_map_tsv, index=None, sep="\t")


rule merge_euploid_aneuploid:
    input:
        euploid_tsv="results/{name}.crossover_filt.{recmap}.euploid_only.meta.tsv.gz",
        aneuploid_tsv="results/{name}.crossover_filt.{recmap}.aneuploid_only.meta.tsv.gz",
    output:
        merged_tsv="results/{name}.crossover_filt.{recmap}.merged.meta.tsv.gz",
    run:
        euploid_df = pd.read_csv(input.euploid_tsv, sep="\t")
        aneuploid_df = pd.read_csv(input.aneuploid_tsv, sep="\t")
        merged_df = pd.concat([euploid_df, aneuploid_df])
        merged_df.to_csv(output.merged_tsv, sep="\t", index=None)


>>>>>>> 5d15a0df
rule estimate_chrom_specific_aneuploidy_effect:
    """Estimate the effects of multiple linear models."""
    input:
        merged_tsv="results/{name}.crossover_filt.{recmap}.merged.meta.tsv.gz",
    output:
        mean_per_chrom_effects="results/statistical_models/{name}.{recmap}.aneuploidy_effect_per_chrom.mean.tsv",
        var_per_chrom_effects="results/statistical_models/{name}.{recmap}.aneuploidy_effect_per_chrom.var.tsv",
    shell:
        """
        Rscript --vanilla scripts/aneuploidy_effect_per_chrom.R {input.merged_tsv} {output.mean_per_chrom_effects} {output.var_per_chrom_effects}
        """


# ------- Analysis 2. Estimate Crossover Interference Stratified by Age & Sex -------- #
rule age_sex_stratified_co_interference:
    input:
        co_meta_map_tsv="results/{name}.crossover_filt.{recmap}.{ploid}_only.meta.tsv.gz",
        recmap=lambda wildcards: config["recomb_maps"][wildcards.recmap],
    output:
        age_sex_interference="results/xo_interference/{name}.age_xo_interference.{recmap}.{chrom}.tsv",
    params:
        nbins=10,
        nboots=5,
        seed=42,
    script:
        "scripts/est_age_strat_xo.py"

<<<<<<< HEAD
=======

>>>>>>> 5d15a0df
# ------- Analysis 3. Posterior estimates of CO-interference across individuals. ------- #


# ------- Analysis 4. Estimation of sex-specific recombination maps from crossover data ------ #
rule split_sex_specific_co_data:
    """Splits crossovers into maternal/paternal events."""
    input:
        co_map="results/{name}.crossover_filt.tsv.gz",
    output:
        "results/{sex}_genmap/{name}.events.{chrom}.{sex}.txt",
    wildcard_constraints:
        sex="maternal|paternal",
    params:
        sex=lambda wildcards: wildcards.sex,
    script:
        "scripts/gen_events.py"


rule setup_intervals_co_data:
    """Setup intervals on which to estimate recombination rates."""
    input:
        co_map="results/{name}.crossover_filt.tsv.gz",
    output:
        "results/{sex}_genmap/{name}.nbmeioses.{chrom}.{sex}.{raw}.txt",
    wildcard_constraints:
        sex="maternal|paternal",
        raw="raw|split",
    params:
        sex=lambda wildcards: wildcards.sex,
        nsplit=5,
        use_raw=lambda wildcards: wildcards.raw == "raw",
    script:
        "scripts/gen_nbmeioses.py"


rule est_recomb_rate_rmcmc:
    input:
        events_file="results/{sex}_genmap/{name}.events.{chrom}.{sex}.txt",
        nbmeioses_file="results/{sex}_genmap/{name}.nbmeioses.{chrom}.{sex}.{raw}.txt",
        rMCMC="./rMCMC/rMCMC/rMCMC",
    output:
        rates_out="results/{sex}_genmap/{name}.{chrom}.{sex}.{raw}-rates.txt",
        events_out="results/{sex}_genmap/{name}.{chrom}.{sex}.{raw}-events.txt",
    params:
        outfix=lambda wildcards: f"results/{wildcards.sex}_genmap/{wildcards.name}.{wildcards.chrom}.{wildcards.sex}.{wildcards.raw}",
        nmeioses=lambda wildcards: pd.read_csv(
            f"results/{wildcards.sex}_genmap/{wildcards.name}.nbmeioses.{wildcards.chrom}.{wildcards.sex}.{wildcards.raw}.txt",
            nrows=1,
            sep="\s",
        ).values[:, 2][0],
    shell:
        "{input.rMCMC} -i {input.events_file} -nbmeioses {input.nbmeioses_file} -m {params.nmeioses} -o {params.outfix}"<|MERGE_RESOLUTION|>--- conflicted
+++ resolved
@@ -38,16 +38,11 @@
         ],
     output:
         co_filt_data="results/{name}.crossover_filt.tsv.gz",
-<<<<<<< HEAD
-    params:
-        qual_thresh=0.95,
-=======
         co_raw_data="results/{name}.crossover_raw.tsv.gz",
     params:
         qual_thresh=lambda wildcards: config["crossover_data"][wildcards.name][
             "qual_thresh"
         ],
->>>>>>> 5d15a0df
     run:
         co_df = pl.read_csv(input.crossover_data, separator="\t")
         co_df = co_df.with_columns(
@@ -72,11 +67,8 @@
         )
         with gzip.open(output.co_filt_data, "wb") as f:
             valid_co_df.write_csv(f, separator="\t")
-<<<<<<< HEAD
-=======
         with gzip.open(output.co_raw_data, "wb") as fp:
             co_df.write_csv(fp, separator="\t")
->>>>>>> 5d15a0df
 
 
 rule isolate_euploid_crossovers:
@@ -116,7 +108,6 @@
         co_meta_map_tsv="results/{name}.crossover_filt.{recmap}.{ploid}_only.meta.tsv.gz",
     run:
         import pandas as pd
-
         meta_df = pd.read_csv(input.meta_csv)
         meta_df["egg_donor_bool"] = meta_df.egg_donor == "yes"
         meta_df["sperm_donor_bool"] = meta_df.sperm_donor == "yes"
@@ -162,66 +153,6 @@
         merged_df.to_csv(output.merged_tsv, sep="\t", index=None)
 
 
-<<<<<<< HEAD
-=======
-rule intersect_w_metadata:
-    """Intersect the crossover data with the resulting metadata."""
-    input:
-        co_map_interp_tsv="results/{name}.crossover_filt.{recmap}.{ploid}_only.tsv.gz",
-        meta_csv=config["metadata"],
-    wildcard_constraints:
-        ploid="euploid|aneuploid",
-    output:
-        co_meta_map_tsv="results/{name}.crossover_filt.{recmap}.{ploid}_only.meta.tsv.gz",
-    run:
-        import pandas as pd
-
-        meta_df = pd.read_csv(input.meta_csv)
-        meta_df["egg_donor_bool"] = meta_df.egg_donor == "yes"
-        meta_df["sperm_donor_bool"] = meta_df.sperm_donor == "yes"
-        co_df = pd.read_csv(input.co_map_interp_tsv, sep="\t")
-        # Only get the mother data ...
-        meta_mother_df = (
-            meta_df[meta_df.family_position == "mother"][
-                [
-                    "array",
-                    "patient_age",
-                    "partner_age",
-                    "egg_donor_bool",
-                    "sperm_donor_bool",
-                    "year",
-                ]
-            ]
-            .groupby("array")
-            .agg("median")
-            .reset_index()
-        )
-        meta_mother_df.rename(
-            columns={
-                "array": "mother",
-                "egg_donor_bool": "egg_donor",
-                "sperm_donor_bool": "sperm_donor",
-            },
-            inplace=True,
-        )
-        merged_meta_valid_co_df = co_df.merge(meta_mother_df, how="left")
-        merged_meta_valid_co_df.to_csv(output.co_meta_map_tsv, index=None, sep="\t")
-
-
-rule merge_euploid_aneuploid:
-    input:
-        euploid_tsv="results/{name}.crossover_filt.{recmap}.euploid_only.meta.tsv.gz",
-        aneuploid_tsv="results/{name}.crossover_filt.{recmap}.aneuploid_only.meta.tsv.gz",
-    output:
-        merged_tsv="results/{name}.crossover_filt.{recmap}.merged.meta.tsv.gz",
-    run:
-        euploid_df = pd.read_csv(input.euploid_tsv, sep="\t")
-        aneuploid_df = pd.read_csv(input.aneuploid_tsv, sep="\t")
-        merged_df = pd.concat([euploid_df, aneuploid_df])
-        merged_df.to_csv(output.merged_tsv, sep="\t", index=None)
-
-
->>>>>>> 5d15a0df
 rule estimate_chrom_specific_aneuploidy_effect:
     """Estimate the effects of multiple linear models."""
     input:
@@ -249,10 +180,7 @@
     script:
         "scripts/est_age_strat_xo.py"
 
-<<<<<<< HEAD
-=======
-
->>>>>>> 5d15a0df
+
 # ------- Analysis 3. Posterior estimates of CO-interference across individuals. ------- #
 
 
